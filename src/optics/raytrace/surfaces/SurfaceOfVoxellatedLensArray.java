package optics.raytrace.surfaces;

import math.MyMath;
import math.Vector3D;
import optics.DoubleColour;
import optics.raytrace.core.LightSource;
import optics.raytrace.core.Ray;
import optics.raytrace.core.RaySceneObjectIntersection;
import optics.raytrace.core.RaytraceExceptionHandler;
import optics.raytrace.core.SceneObject;
import optics.raytrace.exceptions.RayTraceException;
import optics.raytrace.sceneObjects.RefractiveBoxLens;
import optics.raytrace.sceneObjects.solidGeometry.SceneObjectContainer;
import optics.raytrace.voxellations.Voxellation;

/**
 * Surface around a voxellated volume in which each voxel contains a lens.
 * For simulating an array of refractive lenses.
 * 
 * @author Johannes Courtial, Maik Locher
 */
public abstract class SurfaceOfVoxellatedLensArray extends SurfaceOfVoxellatedVolume
{
	private static final long serialVersionUID = -4053813165886823808L;

	/**
	 * Creates a new surface property that marks a surface as the boundary surface defining a voxellated volume.
	 * @param planeSets	the sets of equidistant, parallel, planes that define the voxels
	 * @param transmissionCoefficient	transmission coefficient on entering and exiting volume
	 */
	public SurfaceOfVoxellatedLensArray(Voxellation[] voxellations, SceneObject surface, int maxSteps, double transmissionCoefficient, boolean shadowThrowing)
	{
		super(voxellations, surface, maxSteps, transmissionCoefficient, shadowThrowing);
	}
	
	/**
	 * Clone the original transformation-optics-element surface
	 * @param original
	 */
	public SurfaceOfVoxellatedLensArray(SurfaceOfVoxellatedLensArray original)
	{
		this(
				original.getVoxellations(),
				original.getSurface(),
				original.getMaxSteps(),
				original.getTransmissionCoefficient(),
				original.isShadowThrowing()
			);
	}
	
	/* (non-Javadoc)
	 * @see java.lang.Object#clone()
	 */
	@Override
	public abstract SurfaceOfVoxellatedLensArray clone();
//	{
//		return new SurfaceOfVoxellatedLensArray(this);
//	}
	
	
	// override these methods to customise the behaviour of the ray inside the surface
	
	/**
	 * @param voxelIndices
	 * @return	the SceneObject representing the refractive lens corresponding to the voxel with the given voxelIndices
	 */
	public abstract RefractiveBoxLens getRefractiveLens(int[] voxelIndices);
//	{
//		return null;	// TODO
//	}
	
	/**
	 * What to do upon starting inside the volume.
	 * Override to customise.
	 * @param r1
	 * @param i1
	 * @param scene
	 * @param l
	 * @param traceLevel
	 * @param raytraceExceptionHandler
	 * @return
	 * @throws RayTraceException
	 */
	@Override
	public DoubleColour getColourUponStartingWithinVolume(Ray r, RaySceneObjectIntersection i, SceneObject scene, LightSource l, int stepsLeft, int traceLevel, RaytraceExceptionHandler raytraceExceptionHandler)
	throws RayTraceException
	{
		if(stepsLeft < 0) 
			return DoubleColour.BLACK; //TODO
	
		// calculate the voxel indices of the voxel that's ahead
		int[] voxelIndices = getVoxelIndicesInFront(r, i);
		
		//
		// trace the ray through a collection of scene objects that includes the lens and the boundary of the voxel
		//
		
		// create a collection of scene objects...
		SceneObjectContainer s = new SceneObjectContainer(
				null,	// description
				null,	// parent
				null	// studio
			);
		
		// ... and populate it with the surface associated with this surface property...
		s.addSceneObject(getSurface());
		
		// ... and the surfaces of the voxel containing the ray's start position in each of the voxellations...
		
		// work with the advanced ray; in case we are starting on the surface of a voxel (as we usually are), this ensures
		// that we are then well inside the voxel
		// Ray rA = r.getAdvancedRay(MyMath.TINY);
		
		// if(planeSets != null)	// planeSets simply mustn't be null!
		SceneObjectContainer v = new SceneObjectContainer(null, null, null);
		
		for(Voxellation voxellation : voxellations)
		{
			try {
				v.addSceneObject(voxellation.getSurfaceOfVoxel(voxellation.getVoxelIndex(r.getP())));
			} catch (Exception e) {
				// not sure under which circumstances this would happen; print the stack trace
				System.err.println("SurfaceOfVoxellatedLensArray::getColourUponStartingWithinVolume: exception?!");
				e.printStackTrace();
			}
		}
		s.addSceneObject(v);
		
		// add the lens corresponding to this voxel
		RefractiveBoxLens lens = getRefractiveLens(voxelIndices);
		s.addSceneObject(lens);

		for(; stepsLeft >= 0; stepsLeft--)
		{
			// now trace the ray through this collection of scene objects
			i = s.getClosestRayIntersectionAvoidingOrigin(r, i.o);

			if(i == RaySceneObjectIntersection.NO_INTERSECTION)
			{
				// this shouldn't happen
				throw new RayTraceException("No intersection!?");
			}

			// deal with the intersection
			if(surface.getSceneObjectPrimitives().contains(i.o))	// is this intersection with the boundary surface?
			{
				// the intersection is with the surface; leave the volume
				// (multiply by the transmission coefficient because of attenuation upon entering volume)
				return getColourUponLeavingVolume(
						r, // .getAdvancedRay(MyMath.TINY),	// advance the ray to avoid intersecting with the origin again
						i, scene, l, stepsLeft, traceLevel, raytraceExceptionHandler);
			}
			else if(lens.getSceneObjectPrimitives().contains(i.o))	// is the intersection with the lens?
			{
				return DoubleColour.GREEN;
				
				// intersection is with the lens
//				RefractiveSimple refractiveSurfaceProperty = (RefractiveSimple)(i.o.getSurfaceProperty());
//				
//				// calculate the refracted light-ray direction
//				Vector3D newRayDirection = RefractiveSimple.getRefractedLightRayDirection(
//						r.getD(),	// incidentLightRayDirection
//						i.getNormalisedOutwardsSurfaceNormal(),	// surfaceNormal
//						refractiveSurfaceProperty.getInsideOutsideRefractiveIndexRatio()	// refractiveIndexRatio
//					);
//
//				// start a new ray from the intersection point, with the new light-ray direction
//				r = r.getBranchRay(
//						i.p,
//						r.getD(),
//						i.t
//				);
			}
			else if(v.getSceneObjectPrimitives().contains(i.o))	// is the intersection with the voxellation surfaces?
			{
				// the intersection is with one of the surfaces separating neighbouring voxels
				
				// trace through the next voxel
				//System.out.println("SurfaceOfVoxellatedLensArray::getColourUponStartingWithinVolume: i.p="+i);
<<<<<<< HEAD
				return getColourUponStartingWithinVolume(r.getAdvancedRay(MyMath.TINY), i, scene, l, stepsLeft-1, traceLevel, raytraceExceptionHandler);
=======
				return DoubleColour.CYAN;
				//return getColourUponStartingWithinVolume(r.getAdvancedRay(MyMath.TINY), i, scene, l, stepsLeft-1, traceLevel, raytraceExceptionHandler);
			}
			else
			{
				// Don't know what is happening here
				throw new RayTraceException("Ray intersects with nothing!?");
>>>>>>> 0d2d307a
			}
			
			// if this code is reached, the intersection was with the lens;
			// keep tracing through the voxel, starting from the intersection point, with the new light-ray direction
		}

		// if this code is reached, we have run out of steps without hitting the voxel boundary;
		// return black
		return DoubleColour.BLACK;
	}


	/**
	 * What to do upon entering the volume.
	 * @param ray
	 * @param i
	 * @param scene
	 * @param l
	 * @param traceLevel
	 * @param raytraceExceptionHandler
	 * @return
	 * @throws RayTraceException
	 */
	@Override
	public DoubleColour getColourUponEnteringVolume(Ray r, RaySceneObjectIntersection i, SceneObject scene, LightSource l, int stepsLeft, int traceLevel, RaytraceExceptionHandler raytraceExceptionHandler)
	throws RayTraceException
	{
		if(stepsLeft < 0) return DoubleColour.BLACK;
		
		// System.out.println("getColourUponEnteringVolume: r="+r+", i="+i);
		
		// calculate the ray immediately after it has entered the volume;
		// here, the ray passes through the bounding surface undeviated
		Ray r2 = r.getBranchRay(
				i.p,
				r.getD(),
				i.t
		);

		// then do whatever rays do within the volume
		return getColourUponStartingWithinVolume(r2, i, scene, l, stepsLeft-1, traceLevel, raytraceExceptionHandler).multiply(getTransmissionCoefficient());
	}

	/**
	 * What to do upon intersecting one of the planes inside the volume.
	 * Override to customise.
	 * @param r1
	 * @param i1
	 * @param scene
	 * @param l
	 * @param traceLevel
	 * @param raytraceExceptionHandler
	 * @return
	 * @throws RayTraceException
	 */
	public DoubleColour getColourUponIntersectingWithPlane(Ray r, RaySceneObjectIntersection i, SceneObject scene, LightSource l, int stepsLeft, int traceLevel, RaytraceExceptionHandler raytraceExceptionHandler)
	throws RayTraceException
	{
		if(stepsLeft < 0) return DoubleColour.BLACK;
		
		// System.out.println("SurfaceOfVoxellatedAbsorber::getColourUponIntersectingWithPlane: r="+r+", i="+i+", traceLevel="+traceLevel);
		
		// calculate the ray after intersecting the plane;
		// here, the ray passes through the bounding surface undeviated
		Ray r2 = r.getBranchRay(
				i.p,
				r.getD(),
				i.t
		);
		
		// then do whatever rays do within the volume
		return getColourUponStartingWithinVolume(r2, i, scene, l, stepsLeft-1, traceLevel, raytraceExceptionHandler);
	}

	/**
	 * What to do upon leaving the volume.
	 * In this please-override-me method, the surface acts like a semi-transparent window.
	 * Override to customise.
	 * @param ray
	 * @param i
	 * @param scene
	 * @param l
	 * @param traceLevel
	 * @param raytraceExceptionHandler
	 * @return
	 * @throws RayTraceException
	 */
	public DoubleColour getColourUponLeavingVolume(Ray r, RaySceneObjectIntersection i, SceneObject scene, LightSource l, int stepsLeft, int traceLevel, RaytraceExceptionHandler raytraceExceptionHandler)
	throws RayTraceException
	{
		// if(stepsLeft < 0) return DoubleColour.BLACK;

		// System.out.println("getColourUponLeavingVolume: r = "+r+", i="+i);
		
		// calculate the ray immediately after it has left the volume;
		// here, the ray passes through the bounding surface undeviated
		Ray r2 = r.getBranchRay(
				i.p,
				r.getD(),
				i.t
		);

		// continue tracing the ray through the scene
		// multiply its intensity by the transmission coefficient of the bounding surface
		return scene.getColourAvoidingOrigin(
				r2, i.o, l, scene, traceLevel-1, raytraceExceptionHandler).multiply(getTransmissionCoefficient()
			);
	}
}<|MERGE_RESOLUTION|>--- conflicted
+++ resolved
@@ -177,9 +177,6 @@
 				
 				// trace through the next voxel
 				//System.out.println("SurfaceOfVoxellatedLensArray::getColourUponStartingWithinVolume: i.p="+i);
-<<<<<<< HEAD
-				return getColourUponStartingWithinVolume(r.getAdvancedRay(MyMath.TINY), i, scene, l, stepsLeft-1, traceLevel, raytraceExceptionHandler);
-=======
 				return DoubleColour.CYAN;
 				//return getColourUponStartingWithinVolume(r.getAdvancedRay(MyMath.TINY), i, scene, l, stepsLeft-1, traceLevel, raytraceExceptionHandler);
 			}
@@ -187,7 +184,6 @@
 			{
 				// Don't know what is happening here
 				throw new RayTraceException("Ray intersects with nothing!?");
->>>>>>> 0d2d307a
 			}
 			
 			// if this code is reached, the intersection was with the lens;

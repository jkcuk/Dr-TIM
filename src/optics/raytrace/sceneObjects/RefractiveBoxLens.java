package optics.raytrace.sceneObjects;

import math.Vector3D;


import optics.raytrace.core.SceneObject;
import optics.raytrace.core.Studio;
import optics.raytrace.core.SurfaceProperty;
import optics.raytrace.sceneObjects.solidGeometry.SceneObjectPrimitiveIntersection;
import optics.raytrace.surfaces.Refractive;
import optics.raytrace.surfaces.SurfaceColour;

/**
 * A selection of basic refractive lenses .
 * @author Maik Locher
 */
public class RefractiveBoxLens extends SceneObjectPrimitiveIntersection	//list of limitations: refractive index>1 only(warning will appear), Default constructor needs type casing
{
	private static final long serialVersionUID = -2820166386195413792L;
	
	
	/**|Important sign convention|
	 * The front radius will refer to the radius of the first surface of the lens a light ray from the observer will hit
	 * As such, the variable called radiusOfCurvatureFront will be the one closest to the observer and the one called radiusOfCurvatureBack farthest.
	 * To successfully create plano and meniscus lenses as well as semi custom radii Bi-concave/convex lenses the right radius sign has to be used in accordance with the lens makers formula																		 
	 *For the radiusOfCurvatureFront a (+)Positive value means it is convex -> (|	while a (-)Negative value means it is concave -> )|	
	 *For the radiusOfCurvatureBack a (-)Negative value means it is convex -> |)	while a (+)Positive value means it is concave -> |(	
	 *
	 *i.e a positive front and negative back will make a Bi-convex lens -> () while a negative front and positive back will make a Bi-concave lens -> )(														 
	 */
	

	private Vector3D apertureWidth, apertureHeight, clearApertureHeight, clearApertureWidth;
	private double apertureRadius;
	private double apertureRadius2;
	private double thickness, radiusOfCurvatureFront, radiusOfCurvatureBack, focalLength,refractiveIndex; 
	private double minMath = 1E-4; // small non 0 value that does not get calculated at 0.
	private double type_case;//the type of lens to be created. is the index
	/**
	 * type_cases List
	 * 0 = Bi-convex/concave lens basic, perhaps most useful case
	 * 1 = Plano Converging, -1 = Plano diverging
	 * 2.1 = Meniscus converging, -2.1 = Meniscus diverging
	 * 2.2 = Meniscus converging, -2.2 = Meniscus diverging
	 * 3 = Plano Converging, -3 = Plano diverging
	 * 404 = error case in which a message will appear
	 */
	private Boolean addSideSurfaces = true;
	
	//height and width should be less than radius of curvature
<<<<<<< HEAD
	private Vector3D centre, clearApertureCentre;
=======
	private Vector3D centre, frontDirection, windowCentre;
>>>>>>> 0d2d307a
	
	
	private SurfaceProperty surface_N, surfaceN;
	private Sphere frontSphere, backSphere;
	private CylinderMantle lensCylinder;
	private Plane topPlane, bottomPlane, leftPlane, rightPlane, lensPlane;
	
	/**
	 * Default constructor
	 * 
	 * @param description
	 * @param apertureHeight
	 * @param apertureWidth
	 * @param clearApertureWidth
	 * @param clearApertureHeight
	 * @param radiusOfCurvatureFront
	 * @param radiusOfCurvatureBack
	 * @param thickness
	 * @param centre
	 * @param clearApertureCentre
	 * @param frontDirection
	 * @param surfaceProperty
	 * @param parent
	 * @param studio
	 */
	
	public RefractiveBoxLens(
			String description,
			Vector3D apertureHeight,
			Vector3D apertureWidth,
			Vector3D clearApertureWidth,
			Vector3D clearApertureHeight,
			double radiusOfCurvatureFront,
			double radiusOfCurvatureBack,
			double thickness,
			double refractiveIndex,
			Vector3D centre,
			Vector3D clearApertureCentre,
			SurfaceProperty surfaceProperty,
			SceneObject parent,
			Studio studio
	)
	{
		// constructor of superclass
		super(description, parent, studio);
		this.apertureHeight = apertureHeight;
		this.apertureWidth = apertureWidth;
		this.clearApertureWidth = clearApertureWidth;
		this.clearApertureHeight = clearApertureHeight;
		this.radiusOfCurvatureFront = radiusOfCurvatureFront;
		this.radiusOfCurvatureBack = radiusOfCurvatureBack;
		this.thickness = thickness;
		this.centre = centre;
		this.refractiveIndex = refractiveIndex;
		this.focalLength = 1/((refractiveIndex-1)*((1/radiusOfCurvatureFront)-(1/radiusOfCurvatureBack)));
		this.clearApertureCentre = clearApertureCentre;
		this.surface_N = surfaceProperty;
		this.type_case = 10; //not right for now

		// copy the parameters into this instance's variables
		

		addElements();
	}
	/**
	 * Constructor that uses focal length and refractive index as parameters and assumes equal curvature and circular aperture
	 * 
	 * @param description
	 * @param apertureHeight
	 * @param apertureWidth
	 * @param focalLength
	 * @param refractiveIndex
	 * @param thickness
	 * @param centre
	 * @param frontDirection
	 * @param parent
	 * @param studio
	 */
	public RefractiveBoxLens(
			String description,
			Vector3D apertureHeight,
			Vector3D apertureWidth,
			double focalLength,
			double refractiveIndex,
			double thickness,
			Vector3D centre,
			SceneObject parent, 
			Studio studio
	)
	{
		// constructor of superclass
		super(description, parent, studio);
		
		// copy the parameters into this instance's variables
		this.apertureHeight = apertureHeight;
		this.apertureWidth = apertureWidth;
		this.clearApertureWidth = apertureHeight;
		this.clearApertureHeight = apertureWidth;
		this.apertureRadius= Math.sqrt(0.25*(apertureHeight.getModSquared() + apertureWidth.getModSquared()));
		this.apertureRadius2 = (0.25*(apertureHeight.getModSquared() + apertureWidth.getModSquared()));
		this.focalLength = focalLength;
		this.refractiveIndex = refractiveIndex;
		this.radiusOfCurvatureFront = (2*focalLength*(refractiveIndex - 1));
		this.radiusOfCurvatureBack = (-2*focalLength*(refractiveIndex - 1));
		this.thickness = thickness;
		this.centre = centre;
		this.clearApertureCentre = centre;
		SurfaceProperty surfaceN = new Refractive(refractiveIndex, 1, true); //N standing for a refractive index of n
		SurfaceProperty surface_N = new Refractive(1/refractiveIndex, 1, true);//_N standing for a refractive index of 1/n
		this.surfaceN = surfaceN;
		this.surface_N = surface_N;
		if (focalLength == 0) {
			this.type_case = 404; //error
		}else {
			this.type_case = 0;
		}
		if (refractiveIndex <1) {
			this.type_case = 404;
		}
		

		addElements();
	}
	
	
	/**
	 * Constructor that uses focal length and refractive index as parameters and takes the radius of the front surface of curvature. 
	 * 
	 * @param description
	 * @param apertureHeight
	 * @param apertureWidth
	 * @param focalLength
	 * @param refractiveIndex
	 * @param thickness
	 * @param radiusOfCurvatureFront
	 * @param centre	 
	 * @param frontDirection
	 * @param parent
	 * @param studio
	 */
	public RefractiveBoxLens(
			String description,
			Vector3D apertureHeight,
			Vector3D apertureWidth,
			double focalLength,
			double refractiveIndex,
			double thickness,
			double radiusOfCurvatureFront,
			Vector3D centre,
			SceneObject parent, 
			Studio studio
	)
	{
		// constructor of superclass
		super(description, parent, studio);
		
		// copy the parameters into this instance's variables
		this.apertureHeight = apertureHeight;
		this.apertureWidth = apertureWidth;
		this.clearApertureWidth = apertureHeight;
		this.clearApertureHeight = apertureWidth;
		this.apertureRadius= Math.sqrt(0.25*(apertureHeight.getModSquared() + apertureWidth.getModSquared()));
		this.apertureRadius2 = (0.25*(apertureHeight.getModSquared() + apertureWidth.getModSquared()));
		this.focalLength = focalLength;
		this.refractiveIndex = refractiveIndex;
		this.radiusOfCurvatureFront = radiusOfCurvatureFront;
		this.radiusOfCurvatureBack = (-radiusOfCurvatureFront*focalLength*(refractiveIndex - 1))/(radiusOfCurvatureFront-focalLength*(refractiveIndex - 1));
		this.thickness = thickness;
		this.centre = centre;
		this.clearApertureCentre = centre;
		SurfaceProperty surfaceN = new Refractive(refractiveIndex, 1, true);
		SurfaceProperty surface_N = new Refractive(1/refractiveIndex, 1, true);
		this.surfaceN = surfaceN;
		this.surface_N = surface_N;
		//setting the type case:
		if (focalLength>0) {
			if (radiusOfCurvatureFront>0 && Math.abs(radiusOfCurvatureFront) == Math.abs(focalLength)*(refractiveIndex-1)) {
				this.type_case = 1; //plano case converging				
			}
			else if (radiusOfCurvatureFront<0) {
				this.type_case = 2.1; //meniscus converging
			}
			else if (radiusOfCurvatureFront > 0 && Math.abs(radiusOfCurvatureFront)<Math.abs(focalLength)*(refractiveIndex -1)) {
				this.type_case = 2.2; //meniscus converging
			}
			else if (radiusOfCurvatureFront>0 && Math.abs(radiusOfCurvatureFront)>Math.abs(focalLength)*(refractiveIndex -1)) {
				this.type_case = 0;	//Biconvex
			}
			else {
				this.type_case = 404; //error
			}
		}
		if (focalLength<0) {
			if (radiusOfCurvatureFront<0 && Math.abs(radiusOfCurvatureFront) == Math.abs(focalLength)*(refractiveIndex-1)) {
				this.type_case = -1; //plano case diverging		
			}
			else if (radiusOfCurvatureFront>0) {
				this.type_case = -2.1; //meniscus diverging
			}
			else if (radiusOfCurvatureFront<0 && Math.abs(radiusOfCurvatureFront)<Math.abs(focalLength)*(refractiveIndex -1)) {
				this.type_case = -2.2; //meniscus diverging
			}
			else if (radiusOfCurvatureFront<0 && Math.abs(radiusOfCurvatureFront)>Math.abs(focalLength)*(refractiveIndex -1)) {
				this.type_case = 0;	//Biconcave
			}
			else {
				this.type_case = 404; //error
			}
		}
		if (focalLength == 0) {
			this.type_case = 404; //error
		}
		if (refractiveIndex <1) {
			this.type_case = 404;
		}
		

		addElements();
	}
	
	/**
	 * Constructor that uses focal length and refractive index as parameters and takes the radius of the back surface of curvature. 
	 * 
	 * @param description
	 * @param apertureHeight
	 * @param apertureWidth
	 * @param focalLength
	 * @param refractiveIndex
	 * @param thickness
	 * @param centre
	 * @param radiusOfCurvatureBack
	 * @param frontDirection
	 * @param parent
	 * @param studio
	 */
	public RefractiveBoxLens(
			String description,
			Vector3D apertureHeight,
			Vector3D apertureWidth,
			double focalLength,
			double refractiveIndex,
			double thickness,
			Vector3D centre,
			double radiusOfCurvatureBack,
			SceneObject parent, 
			Studio studio
	)
	{
		// constructor of superclass
		super(description, parent, studio);
		
		// copy the parameters into this instance's variables
		this.apertureHeight = apertureHeight;
		this.apertureWidth = apertureWidth;
		this.clearApertureWidth = apertureHeight;
		this.clearApertureHeight = apertureWidth;
		this.apertureRadius= Math.sqrt(0.25*(apertureHeight.getModSquared() + apertureWidth.getModSquared()));
		this.apertureRadius2 = (0.25*(apertureHeight.getModSquared() + apertureWidth.getModSquared()));
		this.focalLength = focalLength;
		this.refractiveIndex = refractiveIndex;
		this.radiusOfCurvatureFront = (focalLength*(refractiveIndex - 1)*radiusOfCurvatureBack)/(focalLength*(refractiveIndex - 1) + radiusOfCurvatureBack);
		this.radiusOfCurvatureBack = radiusOfCurvatureBack;
		this.thickness = thickness;
		this.centre = centre;
		this.clearApertureCentre = centre;
		SurfaceProperty surfaceN = new Refractive(refractiveIndex, 1, true); 
		SurfaceProperty surface_N = new Refractive(1/refractiveIndex, 1, true);
		this.surfaceN = surfaceN;
		this.surface_N = surface_N;
		//setting the type case:
		if (focalLength>0) {
			if (radiusOfCurvatureBack<0 && Math.abs(radiusOfCurvatureBack) == Math.abs(focalLength)*(refractiveIndex-1)) {
				this.type_case = 3; //plano case converging				
			}
			else if (radiusOfCurvatureBack < 0 && Math.abs(radiusOfCurvatureBack)<Math.abs(focalLength)*(refractiveIndex -1)) {
				this.type_case = 2.1; //meniscus converging
			}
			else if (radiusOfCurvatureBack>0) {
				this.type_case = 2.2; //meniscus converging
			}
			else if (radiusOfCurvatureBack<0 && Math.abs(radiusOfCurvatureBack)>Math.abs(focalLength)*(refractiveIndex -1)) {
				this.type_case = 0;	//Biconvex
			}
			else {
				this.type_case = 404; //error
			}
		}
		if (focalLength<0) {
			if (radiusOfCurvatureBack>0 && Math.abs(radiusOfCurvatureBack) == Math.abs(focalLength)*(refractiveIndex-1)) {
				this.type_case = -3; //plano case diverging		
			}
			else if (radiusOfCurvatureBack>0 && Math.abs(radiusOfCurvatureBack)<Math.abs(focalLength)*(refractiveIndex -1)) {
				this.type_case = -2.1; //meniscus diverging
			}
			else if (radiusOfCurvatureBack<0) {
				this.type_case = -2.2; //meniscus diverging
			}
			else if (radiusOfCurvatureBack>0 && Math.abs(radiusOfCurvatureBack)>Math.abs(focalLength)*(refractiveIndex -1)) {
				this.type_case = 0;	//Biconcave
			}
			else {
				this.type_case = 404; //error
			}
		}
		if (focalLength == 0) {
			this.type_case = 404; //error
		}
		if (refractiveIndex <1) {
			this.type_case = 404;
		}

		addElements();
	}
	
	
	
	
	/**
	 * Constructor that creates an off centred clearAperture as part of a lens at the centre of min. thickness of equal radii. 
	 * 
	 * @param description
	 * @param clearApertureWidth
	 * @param clearApertureHeight
	 * @param focalLength
	 * @param refractiveIndex
	 * @param centre
	 * @param clearApertureCentre
	 * @param frontDirection
	 * @param parent
	 * @param studio
	 */
	public RefractiveBoxLens(
			String description,
			Vector3D clearApertureHeight,
			Vector3D clearApertureWidth,
			double focalLength,
			double refractiveIndex,
			Vector3D centre,
			Vector3D clearApertureCentre,
			SceneObject parent, 
			Studio studio
	)
	{
		// constructor of superclass
		super(description, parent, studio);
		
		// copy the parameters into this instance's variables
		this.apertureRadius = ((((clearApertureHeight.getAbs().getSumWith(clearApertureWidth.getAbs())).getProductWith(0.5)).getAbs()).getSumWith((centre.getDifferenceWith(clearApertureCentre)).getAbs())).getLength();
		this.apertureRadius2 = apertureRadius*apertureRadius;
		//lens radius needed to fill clearAperture. 
		this.clearApertureCentre = clearApertureCentre; //will be used to cut out the remainder of the lens		
		this.clearApertureWidth = clearApertureWidth;
		this.clearApertureHeight = clearApertureHeight;
		this.apertureHeight = clearApertureHeight.getNormalised();
		this.apertureWidth = clearApertureWidth.getNormalised();
		this.focalLength = focalLength;
		this.refractiveIndex = refractiveIndex;
		this.radiusOfCurvatureFront = (2*focalLength*(refractiveIndex - 1));
		this.radiusOfCurvatureBack = (-2*focalLength*(refractiveIndex - 1));
		this.centre = centre;
<<<<<<< HEAD
=======
		this.frontDirection = frontDirection;
>>>>>>> 0d2d307a
		SurfaceProperty surfaceN = SurfaceColour.RED_MATT;//new Refractive(refractiveIndex, 1, true);
		SurfaceProperty surface_N = SurfaceColour.RED_MATT;//new Refractive(1/refractiveIndex, 1, true);
		this.surfaceN = surfaceN;
		this.surface_N = surface_N;
		if (focalLength == 0) {
			this.type_case = 404; //error
		}else {
			this.type_case = 0;
		}
		
		double sphereRadius = Math.abs(2*focalLength*(refractiveIndex - 1)); //a variable to give the sphere radius as calculated above, for ease of use below
		
		/**
		 * Calculating parameters for which the min. thickness is achieved
		 */
		
		//define the locations of the corners of the box and an equation of the lines
		double rad2; //allowed aperture radius squared such that it is min at closest point
		double u,v; //parameters describing the shift from centre to clearApertureCentre
		v = centre.getDifferenceWith(clearApertureCentre).y;
		u = centre.getDifferenceWith(clearApertureCentre).x;
		double t12,t23,t34,t41; //parameter to quantify the lines at min distance: between 0 and 1
		t12 = 0.5-(u/clearApertureWidth.getLength());
		t23 = 0.5+(v/clearApertureHeight.getLength());
		t34 = 0.5+(u/clearApertureWidth.getLength());
		t41 = 0.5-(v/clearApertureHeight.getLength());
		Vector3D c1,c2,c3,c4; //corners. To make more sense, drawing on one note.
		c1 = clearApertureCentre.getSumWith(new Vector3D(-clearApertureWidth.getLength()/2, clearApertureHeight.getLength()/2, 0));
		//top right corner
		c2 = clearApertureCentre.getSumWith(new Vector3D(clearApertureWidth.getLength()/2, clearApertureHeight.getLength()/2, 0));
		//bottom right corner
		c3 = clearApertureCentre.getSumWith(new Vector3D(clearApertureWidth.getLength()/2, -clearApertureHeight.getLength()/2, 0));
		//bottom left corner
		c4 = clearApertureCentre.getSumWith(new Vector3D(-clearApertureWidth.getLength()/2, -clearApertureHeight.getLength()/2, 0));
		
		Vector3D l12,l23,l34,l41;//lines, which are a point when t is defined as above
		//line between c1 and c2
		l12 = c1.getSumWith((c2.getDifferenceWith(c1)).getWithLength(t12));
		//line between c2 and c3
		l23 = c2.getSumWith((c3.getDifferenceWith(c2)).getWithLength(t23));
		//line between c3 and c4
		l34 = c3.getSumWith((c4.getDifferenceWith(c3)).getWithLength(t34));
		//line between c4 and c1
		l41 = c4.getSumWith((c1.getDifferenceWith(c4)).getWithLength(t41));
		//now, as all those are set, define regions around the lens clearAperture using if functions. This is split into 9 regions.
		
		
		//first case for a diverging (focal length less than 0) lens
		if (focalLength<0) {
			/**For reference the regions are below showing the corners too. 
			 * 			:					:
			 * region 1	:		region 2	:	region 3
			 * 			:					:
			 *  ......c1:___________________:c2..........
			 *  		|					|
			 * region 8	| 		region 9	| 	region 4
			 *  		|(clearAperture)	|
			 * .......c4|___________________|c3..........
			 *  		:					:
			 * region 7 :		region 6	:	region 5
			 * 			:					:
			 */
			//start with region 9 and define anything inside or on the lines
			if (centre.x>= (clearApertureCentre.x-0.5*clearApertureWidth.getLength()) && 
					centre.x<= (clearApertureCentre.x+0.5*clearApertureWidth.getLength()) && 
					centre.y <= (clearApertureCentre.y+0.5*clearApertureHeight.getLength())&&
					centre.y >= (clearApertureCentre.y-0.5*clearApertureHeight.getLength())
					) {
				this.thickness = 0;

				
				
			}else {
				//region 1 first
				if (centre.x<= (clearApertureCentre.x-0.5*clearApertureWidth.getLength()) && centre.y >= (clearApertureCentre.y+0.5*clearApertureHeight.getLength())) {
					rad2 = centre.getDifferenceWith(c1).getModSquared();
					this.thickness = -2*(sphereRadius-Math.sqrt(sphereRadius*sphereRadius - rad2));
				}
				//region 2
				if (centre.x>(clearApertureCentre.x-0.5*clearApertureWidth.getLength()) && centre.x<(clearApertureCentre.x+0.5*clearApertureWidth.getLength()) && centre.y>(clearApertureCentre.y+0.5*clearApertureHeight.getLength())) {
					rad2 = centre.getDifferenceWith(l12).getModSquared();
					this.thickness = -2*(sphereRadius-Math.sqrt(sphereRadius*sphereRadius - rad2));
				}	
				//region 3
				if (centre.x>=(clearApertureCentre.x+0.5*clearApertureWidth.getLength()) && centre.y>=(clearApertureCentre.y+0.5*clearApertureHeight.getLength())) {
					rad2 = centre.getDifferenceWith(c2).getModSquared();
					this.thickness = -2*(sphereRadius-Math.sqrt(sphereRadius*sphereRadius - rad2));
				}
				//region 4
				if (centre.x>(clearApertureCentre.x+0.5*clearApertureWidth.getLength()) && centre.y<(clearApertureCentre.y+0.5*clearApertureHeight.getLength()) && centre.y>(clearApertureCentre.y-0.5*clearApertureHeight.getLength())) {
					rad2 = centre.getDifferenceWith(l23).getModSquared();
					this.thickness = -2*(sphereRadius-Math.sqrt(sphereRadius*sphereRadius - rad2));
				}
				//region 5
				if (centre.x>=(clearApertureCentre.x+0.5*clearApertureWidth.getLength()) && centre.y<=(clearApertureCentre.y-0.5*clearApertureHeight.getLength())) {
					rad2 = centre.getDifferenceWith(c3).getModSquared();
					this.thickness = -2*(sphereRadius-Math.sqrt(sphereRadius*sphereRadius - rad2));
				}
				//region 6
				if (centre.x<(clearApertureCentre.x+0.5*clearApertureWidth.getLength()) && centre.x>(clearApertureCentre.x-0.5*clearApertureWidth.getLength()) && centre.y<(clearApertureCentre.y-0.5*clearApertureHeight.getLength())) {
					rad2 = centre.getDifferenceWith(l34).getModSquared();
					this.thickness = -2*(sphereRadius-Math.sqrt(sphereRadius*sphereRadius - rad2));
				}
				//region 7
				if (centre.x<=(clearApertureCentre.x-0.5*clearApertureWidth.getLength()) && centre.y<=(clearApertureCentre.y-0.5*clearApertureHeight.getLength())) {
					rad2 = centre.getDifferenceWith(c4).getModSquared();
					this.thickness = -2*(sphereRadius-Math.sqrt(sphereRadius*sphereRadius - rad2));
				}
				//region 8
				if (centre.x<(clearApertureCentre.x-0.5*clearApertureWidth.getLength()) && centre.y<(clearApertureCentre.y+0.5*clearApertureHeight.getLength()) && centre.y>(clearApertureCentre.y-0.5*clearApertureHeight.getLength())) {
					rad2 = centre.getDifferenceWith(l41).getModSquared();
					this.thickness = -2*(sphereRadius-Math.sqrt(sphereRadius*sphereRadius - rad2));
				}
				//that should be all the regions, including the intersections between regions taken care of.
			}	
		}
		
		//Now the case for converging i.e focal length bigger than 0
		if (focalLength>0) {
			this.thickness = 0;
		}

		addElements();
	}
	
	
	
	/**
	 * Constructor that creates an off centred clearAperture as part of a lens at the centre regardless of lens type. Note; may not be min thickness. Here the front radius is provided 
	 * 
	 * @param description
	 * @param clearApertureWidth
	 * @param clearApertureHeight
	 * @param focalLength
	 * @param refractiveIndex
	 * @param centre
	 * @param clearApertureCentre
	 * @param frontDirection
	 * @param parent
	 * @param studio
	 */
	public RefractiveBoxLens(
			String description,
			Vector3D clearApertureHeight,
			Vector3D clearApertureWidth,
			double focalLength,
			double refractiveIndex,
			double thickness,
			double radiusOfCurvatureFront,
			Vector3D centre,
			Vector3D clearApertureCentre,
			SceneObject parent, 
			Studio studio
	)
	{
		// constructor of superclass
		super(description, parent, studio);
		
		// copy the parameters into this instance's variables
		this.apertureRadius = ((((clearApertureHeight.getAbs().getSumWith(clearApertureWidth.getAbs())).getProductWith(0.5)).getAbs()).getSumWith((centre.getDifferenceWith(clearApertureCentre)).getAbs())).getLength();
		this.apertureRadius2 = apertureRadius*apertureRadius;
		this.clearApertureCentre = clearApertureCentre; //will be used to cut out the remainder of the lens		
		this.clearApertureWidth = clearApertureWidth;
		this.clearApertureHeight = clearApertureHeight;
		this.apertureHeight = clearApertureHeight.getNormalised();
		this.apertureWidth = clearApertureWidth.getNormalised();
		this.focalLength = focalLength;
		this.refractiveIndex = refractiveIndex;
		this.radiusOfCurvatureFront = (2*focalLength*(refractiveIndex - 1));
		this.radiusOfCurvatureBack = (-2*focalLength*(refractiveIndex - 1));
		this.thickness = thickness;
		this.centre = centre;
		SurfaceProperty surfaceN = new Refractive(refractiveIndex, 1, true);
		SurfaceProperty surface_N = new Refractive(1/refractiveIndex, 1, true);
		this.surfaceN = surfaceN;
		this.surface_N = surface_N;
		
		//setting the type case:
		if (focalLength>0) {
			if (radiusOfCurvatureFront>0 && Math.abs(radiusOfCurvatureFront) == Math.abs(focalLength)*(refractiveIndex-1)) {
				this.type_case = 1; //plano case converging				
			}
			else if (radiusOfCurvatureFront<0) {
				this.type_case = 2.1; //meniscus converging
			}
			else if (radiusOfCurvatureFront > 0 && Math.abs(radiusOfCurvatureFront)<Math.abs(focalLength)*(refractiveIndex -1)) {
				this.type_case = 2.2; //meniscus converging
			}
			else if (radiusOfCurvatureFront>0 && Math.abs(radiusOfCurvatureFront)>Math.abs(focalLength)*(refractiveIndex -1)) {
				this.type_case = 0;	//Biconvex
			}
			else {
				this.type_case = 404; //error
			}
		}
		if (focalLength<0) {
			if (radiusOfCurvatureFront<0 && Math.abs(radiusOfCurvatureFront) == Math.abs(focalLength)*(refractiveIndex-1)) {
				this.type_case = -1; //plano case diverging		
			}
			else if (radiusOfCurvatureFront>0) {
				this.type_case = -2.1; //meniscus diverging
			}
			else if (radiusOfCurvatureFront<0 && Math.abs(radiusOfCurvatureFront)<Math.abs(focalLength)*(refractiveIndex -1)) {
				this.type_case = -2.2; //meniscus diverging
			}
			else if (radiusOfCurvatureFront<0 && Math.abs(radiusOfCurvatureFront)>Math.abs(focalLength)*(refractiveIndex -1)) {
				this.type_case = 0;	//Biconcave
			}
			else {
				this.type_case = 404; //error
			}
		}
		if (focalLength == 0) {
			this.type_case = 404; //error
		}
		if (refractiveIndex <1) {
			this.type_case = 404;
		}
		

		addElements();
	}
	
	/**
	 * Constructor that creates an off centred clearAperture as part of a lens at the centre regardless of lens type. Note; may not be min thickness. Here the back radius is provided.
	 * 
	 * @param description
	 * @param clearApertureWidth
	 * @param clearApertureHeight
	 * @param focalLength
	 * @param refractiveIndex
	 * @param centre
	 * @param clearApertureCentre
	 * @param frontDirection
	 * @param parent
	 * @param studio
	 */
	public RefractiveBoxLens(
			String description,
			Vector3D clearApertureHeight,
			Vector3D clearApertureWidth,
			double focalLength,
			double refractiveIndex,
			double thickness,
			Vector3D centre,
			double radiusOfCurvatureBack,
			Vector3D clearApertureCentre,
			SceneObject parent, 
			Studio studio
	)
	{
		// constructor of superclass
		super(description, parent, studio);
		
		// copy the parameters into this instance's variables
		this.apertureRadius = ((((clearApertureHeight.getAbs().getSumWith(clearApertureWidth.getAbs())).getProductWith(0.5)).getAbs()).getSumWith((centre.getDifferenceWith(clearApertureCentre)).getAbs())).getLength();
		this.apertureRadius2 = apertureRadius*apertureRadius;
		this.clearApertureCentre = clearApertureCentre; //will be used to cut out the remainder of the lens		
		this.clearApertureWidth = clearApertureWidth;
		this.clearApertureHeight = clearApertureHeight;
		this.focalLength = focalLength;
		this.refractiveIndex = refractiveIndex;
		this.radiusOfCurvatureFront = (2*focalLength*(refractiveIndex - 1));
		this.radiusOfCurvatureBack = (-2*focalLength*(refractiveIndex - 1));
		this.thickness = thickness;
		this.centre = centre;
		SurfaceProperty surfaceN = new Refractive(refractiveIndex, 1, true);
		SurfaceProperty surface_N = new Refractive(1/refractiveIndex, 1, true);
		this.surfaceN = surfaceN;
		this.surface_N = surface_N;
		//setting the type case:
		if (focalLength>0) {
			if (radiusOfCurvatureBack<0 && Math.abs(radiusOfCurvatureBack) == Math.abs(focalLength)*(refractiveIndex-1)) {
				this.type_case = 3; //plano case converging				
			}
			else if (radiusOfCurvatureBack < 0 && Math.abs(radiusOfCurvatureBack)<Math.abs(focalLength)*(refractiveIndex -1)) {
				this.type_case = 2.1; //meniscus converging
			}
			else if (radiusOfCurvatureBack>0) {
				this.type_case = 2.2; //meniscus converging
			}
			else if (radiusOfCurvatureBack<0 && Math.abs(radiusOfCurvatureBack)>Math.abs(focalLength)*(refractiveIndex -1)) {
				this.type_case = 0;	//Biconvex
			}
			else {
				this.type_case = 404; //error
			}
		}
		if (focalLength<0) {
			if (radiusOfCurvatureBack>0 && Math.abs(radiusOfCurvatureBack) == Math.abs(focalLength)*(refractiveIndex-1)) {
				this.type_case = -3; //plano case diverging		
			}
			else if (radiusOfCurvatureBack>0 && Math.abs(radiusOfCurvatureBack)<Math.abs(focalLength)*(refractiveIndex -1)) {
				this.type_case = -2.1; //meniscus diverging
			}
			else if (radiusOfCurvatureBack<0) {
				this.type_case = -2.2; //meniscus diverging
			}
			else if (radiusOfCurvatureBack>0 && Math.abs(radiusOfCurvatureBack)>Math.abs(focalLength)*(refractiveIndex -1)) {
				this.type_case = 0;	//Biconcave
			}
			else {
				this.type_case = 404; //error
			}
		}
		if (focalLength == 0) {
			this.type_case = 404; //error
		}
		if (refractiveIndex <1) {
			this.type_case = 404;
		}
		
		addElements();
	}
	
	
	/**
	 * Create a clone of original
	 * @param original
	 */
	public RefractiveBoxLens(RefractiveBoxLens original)
	{
		super(original);
		
		// copy the original's parameters
		this.apertureHeight = original.getApertureHeight();
		this.apertureWidth = original.getApertureWidth();
		this.clearApertureHeight = original.getclearApertureHeight();
		this.clearApertureWidth = original.getclearApertureWidth();
		this.radiusOfCurvatureFront = original.getRadiusOfCurvatureFront();
		this.radiusOfCurvatureBack = original.getRadiusOfCurvatureBack();
		this.thickness = original.getthickness();
		this.focalLength = original.getFocalLength();
		this.refractiveIndex = original.getRefractiveIndex();
		this.centre = original.getCentre().clone();
		this.clearApertureCentre = original.getclearApertureCentre().clone();
		this.surfaceN = original.getsurfaceN();
		this.surface_N = original.getsurface_N();
//		this.type_case = o
		

		
		addElements();
	}
	/**
	 * setters and getters
	 */
	@Override
	public RefractiveBoxLens clone()
	{
		return new RefractiveBoxLens(this);
	}
	

	public Vector3D getApertureHeight() {
		return apertureHeight;
	}

	public void setApertureHeight(Vector3D apertureHeight) {
		this.apertureHeight = apertureHeight;
	}
	
	public Vector3D getApertureWidth() {
		return apertureWidth;
	}

	public void setApertureWidth(Vector3D apertureWidth) {
		this.apertureWidth = apertureWidth;
	}
	
	public Vector3D getclearApertureHeight() {
		return clearApertureHeight;
	}

	public void setclearApertureHeight(Vector3D clearApertureHeight) {
		this.clearApertureHeight = clearApertureHeight;
	}
	
	public Vector3D getclearApertureWidth() {
		return clearApertureWidth;
	}

	public void setclearApertureWidth(Vector3D clearApertureWidth) {
		this.clearApertureWidth = clearApertureWidth;
	}

	public double getRadiusOfCurvatureFront() {
		return radiusOfCurvatureFront;
	}

	public void setRadiusOfCurvatureFront(double radiusOfCurvatureFront) {
		this.radiusOfCurvatureFront = radiusOfCurvatureFront;
	}

	public double getRadiusOfCurvatureBack() {
		return radiusOfCurvatureBack;
	}

	public void setRadiusOfCurvatureBack(double radiusOfCurvatureBack) {
		this.radiusOfCurvatureBack = radiusOfCurvatureBack;
	}
	
	public double getthickness() {
		return thickness;
	}
	public void setthickness(double thickness) {
		this.thickness = thickness;
	}
	
	public double getFocalLength() {
		return focalLength;
	}
	public void setFocalLength(double focalLength) {
		this.focalLength = focalLength;
	}
	
	public double getRefractiveIndex() {
		return refractiveIndex;
	}
	public void setRefractiveIndex(double refractiveIndex) {
		this.refractiveIndex = refractiveIndex;
	}

	public Vector3D getCentre() {
		return centre;
	}

	public void setCentre(Vector3D centre) {
		this.centre = centre;
	}
	
	public Vector3D getclearApertureCentre() {
		return clearApertureCentre;
	}
	
	public void setclearApertureCentre(Vector3D clearApertureCentre) {
		this.clearApertureCentre = clearApertureCentre;
	}


	public SurfaceProperty getsurfaceN()
	{
		return surfaceN;
	}
	
	public void setsurfaceN(SurfaceProperty surfaceN)
	{
		this.surfaceN = surfaceN;
	}
	
	public SurfaceProperty getsurface_N()
	{
		return surface_N;
	}
	
	public void setSurface_N(SurfaceProperty surface_N)
	{
		this.surface_N = surface_N;
	}
	
	public Boolean getAddSideSurfaces() {
		return addSideSurfaces;
	}
	
	public void setAddSideSurfaces(Boolean addSideSurfaces) {
		this.addSideSurfaces = addSideSurfaces;
	}
	
	private void addElements()
	{
		/**
		 * Many cases for a few factors, should be able to have all basic lens types using constraints on the lenses using the plano radii as a limiting case. i.e if less than is a meniscus if more a concave/convex
		 */
<<<<<<< HEAD

		Vector3D frontDirection = Vector3D.crossProduct(apertureHeight, apertureWidth).getNormalised();
=======
		double apertureRadius = Math.sqrt(0.25*(apertureHeight*apertureHeight + apertureWidth*apertureWidth));
		//create a scene intersection to which all the components will be added
//		SceneObjectPrimitiveIntersection refractiveBoxLens = new SceneObjectPrimitiveIntersection(
//				"Component which tracks, adds and subtracts all the components",	// description,
//				this,	// parent
//				getStudio()	// studio
//				);
// 		SceneObjectPrimitiveIntersection refractiveBoxLens = this;
>>>>>>> 0d2d307a

		//Distinguish between the cases:
		if (type_case == 0) {
			if (focalLength>0) {	//Biconvex
				
				Vector3D frontSphereCentre = centre.getSumWith(
							frontDirection.getWithLength(
								Math.sqrt(
									radiusOfCurvatureFront*radiusOfCurvatureFront
									-(apertureRadius2 - minMath/2) //note minMath used as it creates a lens which has minimum but not 0 thickness at thinnest part
								)
							)
						);
				
<<<<<<< HEAD
				Vector3D backSphereCentre = centre.getSumWith(
						frontDirection.getWithLength(-
								Math.sqrt(
									radiusOfCurvatureBack*radiusOfCurvatureBack
									-(apertureRadius2 - minMath/2) //note minMath used as it creates a lens which has minimum but not 0 thickness at thinnest part
								)
							)
						);
				
				
				// front sphere, here referring to the sphere which creates the first surface a ray meets
				frontSphere = new Sphere("front surface",
					frontSphereCentre,	// centre of sphere	
=======
				// front sphere, here referring to the sphere which creates the first surface a ray meets
				frontSphere = new EditableScaledParametrisedSphere("front surface",
						frontSphereCentre,	// centre of sphere	
>>>>>>> 0d2d307a
					Math.abs(radiusOfCurvatureFront),
					surfaceN,
					this,
					getStudio()
				);
				
<<<<<<< HEAD

=======
				// make the direction to the front the direction to the pole
				// frontSphere.setDirections(frontDirection);
>>>>>>> 0d2d307a
				addPositiveSceneObjectPrimitive(frontSphere);
				
				//back sphere, here referring to the sphere which forms the end of the lens
				
<<<<<<< HEAD
				backSphere = new Sphere("back surface",
=======
				Vector3D backSphereCentre = centre.getSumWith(
						frontDirection.getWithLength(-
								Math.sqrt(
									radiusOfCurvatureBack*radiusOfCurvatureBack
									-(0.25*(apertureHeight*apertureHeight + apertureWidth*apertureWidth) - minMath/2) //note minMath used as it creates a lens which has minimum but not 0 thickness at thinnest part
								)
							)
						);
				
				backSphere = new EditableScaledParametrisedSphere("back surface",
>>>>>>> 0d2d307a
					backSphereCentre,	// centre of sphere	
					Math.abs(radiusOfCurvatureBack),
					surfaceN,
					this,
					getStudio()
				);
<<<<<<< HEAD

				addPositiveSceneObjectPrimitive(frontSphere);
=======
				//setting direction
				// backSphere.setDirections(frontDirection);
>>>>>>> 0d2d307a
				addPositiveSceneObjectPrimitive(backSphere);
				
				System.out.println("frontSpheresCentre = "+frontSphereCentre+", backSphereCentre = "+backSphereCentre+", frontSphereRadius = "+radiusOfCurvatureFront+", backSphereRadius = "+radiusOfCurvatureBack);
			}
			if (focalLength<0) {	//Biconcave
				
				Vector3D backSphereCentre =	centre.getSumWith(
						frontDirection.getWithLength(
								(thickness/2 + radiusOfCurvatureBack + minMath/2)
							)
						);
				Vector3D frontSphereCentre = centre.getSumWith(
						frontDirection.getWithLength(
								-(thickness/2 + Math.abs(radiusOfCurvatureFront) + minMath/2) //note minMath used as it creates a lens which has minimum but not 0 thickness at thinnest part
							)
						);
				
				
				//cylinder to form the positive part of the lens
				lensCylinder = new CylinderMantle(
						"the cylinder that will consist of the positive space part of the lens",
						frontSphereCentre,
						backSphereCentre,
						apertureRadius, //the diagonal radius of the box 
						surface_N,//n
						this,
						getStudio()
						);
<<<<<<< HEAD

=======
				addPositiveSceneObjectPrimitive(lensCylinder);
>>>>>>> 0d2d307a
				
				//front sphere to remove the front part of the lens
				frontSphere = new Sphere("front negative surface",
					frontSphereCentre,
					Math.abs(radiusOfCurvatureFront),
					surface_N,//1/n
					this,
					getStudio()
				);
<<<<<<< HEAD
=======
				
				// make the direction to the front the direction to the pole
				frontSphere.setDirections(frontDirection);
				addNegativeSceneObjectPrimitive(frontSphere);
>>>>>>> 0d2d307a

				//back sphere to remove back part of lens
				backSphere = new Sphere("back negative surface",
					backSphereCentre,
					Math.abs(radiusOfCurvatureBack),
					surface_N,//1/n
					this,
					getStudio()
				);
<<<<<<< HEAD
				
				addPositiveSceneObjectPrimitive(lensCylinder);
				addNegativeSceneObjectPrimitive(frontSphere);
=======
				backSphere.setDirections(frontDirection);
>>>>>>> 0d2d307a
				addNegativeSceneObjectPrimitive(backSphere);	
				
			}
		}
		
		if (type_case == 1) { //plano converging lens
			
			Vector3D frontSphereCentre = centre.getSumWith(
					frontDirection.getWithLength(Math.sqrt(
							radiusOfCurvatureFront*radiusOfCurvatureFront
							-apertureRadius2
						)
					)
				);	// centre of sphere
			
			//back of lens which is a flat plane
			lensPlane = new Plane(
					"the cylinder that will consist of the positive space part of the lens",
					centre, //centre of front sphere
					frontDirection.getWithLength(-1), //centre of back sphere
					surface_N,
					this,
					getStudio()
					);
<<<<<<< HEAD

=======
			addNegativeSceneObjectPrimitive(lensPlane);
>>>>>>> 0d2d307a
			
			//sphere which is the front of the lens
			frontSphere = new Sphere("front surface",
				frontSphereCentre,
				Math.abs(radiusOfCurvatureFront),
				surfaceN,
				this,
				getStudio()
			);
			
<<<<<<< HEAD
			addNegativeSceneObjectPrimitive(lensPlane);
=======
			frontSphere.setDirections(frontDirection);
>>>>>>> 0d2d307a
			addPositiveSceneObjectPrimitive(frontSphere);
			
		}

		if (type_case == -1) { 	//plano diverging lens
			
			Vector3D frontSphereCentre = centre.getSumWith(
					frontDirection.getWithLength(
						-(thickness + Math.abs(radiusOfCurvatureFront))
					)
				); //centre of back sphere
			
			
			//A flat surface to act as the end of the lens cylinder
			lensPlane = new Plane(
					"The front(or back) plane of the surface",
					centre, //centre of front sphere
					frontDirection.getWithLength(1),
					surfaceN,
					this,
					getStudio()
					);
<<<<<<< HEAD

=======
			addPositiveSceneObjectPrimitive(lensPlane);
>>>>>>> 0d2d307a
			
			//the sides and interior of the lens
			lensCylinder = new CylinderMantle(
					"the cylinder that will consist of the positive space part of the lens",
					centre, //centre of back sphere
					frontSphereCentre,
					apertureRadius, //the diagonal radius of the box 
					surfaceN,
					this,
					getStudio()
					);
<<<<<<< HEAD
			
=======
			addPositiveSceneObjectPrimitive(lensCylinder);
>>>>>>> 0d2d307a
			
			//the front a negative sphere which cuts out the diverging part of the lens
			frontSphere = new Sphere("Sphere to cut out concave shape",
				frontSphereCentre,
				Math.abs(radiusOfCurvatureFront),
				surface_N,
				this,
				getStudio()
			);
			
<<<<<<< HEAD
			addPositiveSceneObjectPrimitive(lensPlane);
			addPositiveSceneObjectPrimitive(lensCylinder);
=======
			frontSphere.setDirections(frontDirection);
>>>>>>> 0d2d307a
			addNegativeSceneObjectPrimitive(frontSphere);
		}
		
		if (type_case == 3) { //plano converging lens
			Vector3D backSphereCentre = centre.getSumWith(
					frontDirection.getWithLength(Math.sqrt(
							radiusOfCurvatureBack*radiusOfCurvatureBack
							-(apertureRadius2)
						)
					)
				);	// centre of sphere
			//back of lens which is a flat plane
			lensPlane = new Plane(
					"the cylinder that will consist of the positive space part of the lens",
					centre, //centre of front sphere
					frontDirection.getWithLength(-1), //centre of back sphere
					surface_N,
					this,
					getStudio()
					);
<<<<<<< HEAD

=======
			addNegativeSceneObjectPrimitive(lensPlane);
>>>>>>> 0d2d307a
			
			//sphere whihc is the front of the lens
			backSphere = new Sphere("back surface",
				backSphereCentre,
				Math.abs(radiusOfCurvatureBack),
				surfaceN,
				this,
				getStudio()
			);
			
<<<<<<< HEAD
			addNegativeSceneObjectPrimitive(lensPlane);
=======
			backSphere.setDirections(frontDirection);
>>>>>>> 0d2d307a
			addPositiveSceneObjectPrimitive(backSphere);
		}
		
		if (type_case == -3) { 	//plano diverging lens
			Vector3D backSphereCentre = centre.getSumWith(
					frontDirection.getWithLength(
						(thickness + Math.abs(radiusOfCurvatureBack))
					)
				); //centre of back sphere
			
			//A flat surface to act as the end of the lens cylinder
			lensPlane = new Plane(
					"The front(or back) plane of the surface",
					centre, //centre of front sphere
					frontDirection.getWithLength(-1),
					surfaceN,
					this,
					getStudio()
					);
<<<<<<< HEAD
			
=======
			addPositiveSceneObjectPrimitive(lensPlane);
>>>>>>> 0d2d307a
			
			//the sides and interior of the lens
			lensCylinder = new CylinderMantle(
					"the cylinder that will consist of the positive space part of the lens",
					centre, //centre of front sphere
					backSphereCentre,
					0.5*apertureRadius, //the diagonal radius of the box 
					surfaceN,
					this,
					getStudio()
					);
<<<<<<< HEAD

=======
			addPositiveSceneObjectPrimitive(lensCylinder);
>>>>>>> 0d2d307a
			
			//the back a negative sphere which cuts out the diverging part of the lens
			backSphere = new Sphere("Sphere to cut out concave shape",
				backSphereCentre,
				Math.abs(radiusOfCurvatureBack),
				surface_N,
				this,
				getStudio()
			);
			
<<<<<<< HEAD
			addPositiveSceneObjectPrimitive(lensPlane);
			addPositiveSceneObjectPrimitive(lensCylinder);
=======
			backSphere.setDirections(frontDirection);
>>>>>>> 0d2d307a
			addNegativeSceneObjectPrimitive(backSphere);
		}
		

		if (type_case == 2.1) { //meniscus converging lens
			Vector3D frontShpereCentre = centre.getSumWith(
					frontDirection.getWithLength(-
						Math.sqrt(
							radiusOfCurvatureFront*radiusOfCurvatureFront - apertureRadius2
						)
					)
				);	// centre of front sphere
			Vector3D backSphereCentre = centre.getSumWith(
						frontDirection.getWithLength(-
							Math.sqrt(
								radiusOfCurvatureBack*radiusOfCurvatureBack	- apertureRadius2
							)
						)
					);	// centre of back sphere	
			
			frontSphere = new Sphere("front surface",
				frontShpereCentre,
				Math.abs(radiusOfCurvatureFront),
				surface_N,
				this,
				getStudio()
			);
<<<<<<< HEAD

=======
			frontSphere.setDirections(frontDirection);
			addNegativeSceneObjectPrimitive(frontSphere);
>>>>>>> 0d2d307a
			
			//create the back sphere negatively, which will cut out part of the front sphere
			backSphere = new Sphere("back surface",
					backSphereCentre,
					Math.abs(radiusOfCurvatureBack),
					surfaceN,
					this,
					getStudio()
				);
<<<<<<< HEAD

				addNegativeSceneObjectPrimitive(frontSphere);		
=======
				backSphere.setDirections(frontDirection);
>>>>>>> 0d2d307a
				addPositiveSceneObjectPrimitive(backSphere);
		}
		
		if (type_case == -2.1) { //meniscus diverging lens
			Vector3D frontSphereCentre = centre.getSumWith(
					frontDirection.getWithLength(
							Math.abs(radiusOfCurvatureFront) -(
							thickness + Math.abs(radiusOfCurvatureBack) -(
							 Math.sqrt(radiusOfCurvatureBack*radiusOfCurvatureBack-apertureRadius2)) //drawing in notes about how calc. was derived
									)
							)
					);	// centre of front sphere
			Vector3D backSphereCentre = centre.getSumWith(
					frontDirection.getWithLength(
							Math.sqrt(
									radiusOfCurvatureBack*radiusOfCurvatureBack
									-(apertureRadius2)
									)
							)
					);	// centre of back sphere
			
			//front sphere which now is now greater in size than the back sphere
			frontSphere = new Sphere("front surface",
					frontSphereCentre,
					Math.abs(radiusOfCurvatureFront),
					surfaceN,
					this,
					getStudio()
				);
<<<<<<< HEAD


=======
			frontSphere.setDirections(frontDirection);
			addPositiveSceneObjectPrimitive(frontSphere);
>>>>>>> 0d2d307a
			
			//add cylinder to limit aperture size as back sphere is smaller
			lensCylinder = new 	CylinderMantle(
					"the cylinder that will restrict the lens size",
					frontSphereCentre,
					backSphereCentre,
					apertureRadius,
					surface_N,
					this,
					getStudio()
					);
<<<<<<< HEAD

=======
			addPositiveSceneObjectPrimitive(lensCylinder);
>>>>>>> 0d2d307a
			
				// back sphere to shape the inner part of the lens negatively
				backSphere = new Sphere("back surface",
						backSphereCentre,	
						Math.abs(radiusOfCurvatureBack),
						surface_N,
						this,
						getStudio()
					);
				
<<<<<<< HEAD

				addPositiveSceneObjectPrimitive(frontSphere);		
				addPositiveSceneObjectPrimitive(lensCylinder);
=======
				// make the direction to the front the direction to the pole
				backSphere.setDirections(frontDirection);
>>>>>>> 0d2d307a
				addNegativeSceneObjectPrimitive(backSphere);			
		}
		
		if (type_case == 2.2) { //meniscus converging lens
			Vector3D frontSphereCentre = centre.getSumWith(
						frontDirection.getWithLength(
							Math.sqrt(
								radiusOfCurvatureFront*radiusOfCurvatureFront - apertureRadius*apertureRadius
							)
						)
					);	// centre of front sphere
			Vector3D backSphereCentre = centre.getSumWith(
					frontDirection.getWithLength(
						Math.sqrt(
							radiusOfCurvatureBack*radiusOfCurvatureBack	- apertureRadius*apertureRadius
						)
					)
				);// centre of back sphere	
			
			frontSphere = new Sphere("front surface",
				frontSphereCentre,
				Math.abs(radiusOfCurvatureFront),
				surfaceN,
				this,
				getStudio()
			);
<<<<<<< HEAD


=======
			frontSphere.setDirections(frontDirection);
			addPositiveSceneObjectPrimitive(frontSphere);
>>>>>>> 0d2d307a
			
			//create the back sphere negatively, which will cut out part of the front sphere
			backSphere = new Sphere("back surface",
					backSphereCentre,
					Math.abs(radiusOfCurvatureBack),
					surface_N,
					this,
					getStudio()
				);
<<<<<<< HEAD
			
				addPositiveSceneObjectPrimitive(frontSphere);
=======
				backSphere.setDirections(frontDirection);
>>>>>>> 0d2d307a
				addNegativeSceneObjectPrimitive(backSphere);
		}
		
		if (type_case == -2.2) { //meniscus diverging lens
			
			Vector3D frontSphereCentre = centre.getSumWith(frontDirection.getWithLength(-
					Math.sqrt(
							radiusOfCurvatureFront*radiusOfCurvatureFront
							-(apertureRadius2)
								)
						)
					);	// centre of front sphere
			Vector3D backSphereCentre = centre.getSumWith(
					frontDirection.getWithLength(-(Math.abs(radiusOfCurvatureBack)-(thickness + Math.abs(radiusOfCurvatureFront) -(
							 Math.sqrt(radiusOfCurvatureFront*radiusOfCurvatureFront-apertureRadius*apertureRadius)))
									)
								)
							);// centre of back sphere	
			
			//front sphere which now is now greater in size than the back sphere
			frontSphere = new Sphere("front surface",
					frontSphereCentre,
					Math.abs(radiusOfCurvatureFront),
					surfaceN,
					this,
					getStudio()
				);
<<<<<<< HEAD
=======
			frontSphere.setDirections(frontDirection);
			addNegativeSceneObjectPrimitive(frontSphere);
>>>>>>> 0d2d307a
			
			//add cylinder to limit aperture size as back sphere is smaller
			lensCylinder = new 	CylinderMantle(
					"the cylinder that will restrict the lens size",
					frontSphereCentre,
					backSphereCentre,
					apertureRadius,
					surfaceN,
					this,
					getStudio()
					);
<<<<<<< HEAD
			
=======
			addPositiveSceneObjectPrimitive(lensCylinder);
>>>>>>> 0d2d307a
			
			// back sphere to shape the inner part of the lens negatively
			backSphere = new Sphere("back surface",
					backSphereCentre,
					Math.abs(radiusOfCurvatureBack),
					surfaceN,
					this,
					getStudio()
				);
				
<<<<<<< HEAD
			
			addNegativeSceneObjectPrimitive(frontSphere);
			addPositiveSceneObjectPrimitive(lensCylinder);
=======
			// make the direction to the front the direction to the pole
			backSphere.setDirections(frontDirection);
>>>>>>> 0d2d307a
			addPositiveSceneObjectPrimitive(backSphere);
		}
		
		if (type_case == 404) {
			
<<<<<<< HEAD
=======
//			//add a cross
//			cross1 = new 	ParametrisedCylinderMantle(
//					"the cylinder that will restrict the lens size",
//					centre.getSumWith(new Vector3D (-0.5*apertureHeight,0.5*apertureHeight,0)),
//					centre.getSumWith(new Vector3D (0.5*apertureHeight,-0.5*apertureHeight,0)),
//					0.25*apertureRadius,
//					SurfaceColour.RED_SHINY,
//					this,
//					getStudio()
//					);

			cross2 = new 	ParametrisedCylinderMantle(
					"the cylinder that will restrict the lens size",
					centre.getSumWith(new Vector3D (0.5*apertureHeight,0.5*apertureHeight,0)),
					centre.getSumWith(new Vector3D (-0.5*apertureHeight,-0.5*apertureHeight,0)),
					0.25*apertureRadius,
					SurfaceColour.RED_SHINY,
					this,
					getStudio()
					);
			
//			addSceneObject(cross1);
// 			addSceneObject(cross2);
>>>>>>> 0d2d307a
			System.out.println("The lens you are trying to make cannot be created");		
		}
		
		if (Math.abs(radiusOfCurvatureFront) < 0.5*apertureRadius || Math.abs(radiusOfCurvatureBack) < 0.5*apertureRadius) {
			System.out.println("Warning, the aperture size is greater than the smallest lens radii!");	
		}
		
		
		//adding the planes to make it a box shaped aperture
		topPlane = new Plane(
				"the planes which will cut the lens into a box",
				clearApertureCentre.getSumWith(clearApertureHeight.getProductWith(0.5)), //point on top plane
				clearApertureHeight.getWithLength(-1), //"outside" direction
				surface_N,
				this,
				getStudio()
				);
		bottomPlane = new Plane(
				"the planes which will cut the lens into a box",
				clearApertureCentre.getSumWith(clearApertureHeight.getProductWith(-0.5)), //point on bottom plane
				clearApertureHeight.getWithLength(1), //"outside" direction
				surface_N,
				this,
				getStudio()
				);
		leftPlane = new Plane(
				"the planes which will cut the lens into a box",
				clearApertureCentre.getSumWith(clearApertureWidth.getProductWith(0.5)), //point on left plane
				clearApertureWidth.getWithLength(-1), //"outside" direction
				surface_N,
				this,
				getStudio()
				);
		rightPlane = new Plane(
				"the planes which will cut the lens into a box",
				clearApertureCentre.getSumWith(clearApertureWidth.getProductWith(-0.5)), //point on right plane
				clearApertureWidth.getWithLength(1), //"outside" direction
				surface_N,
				this,
				getStudio()
				);
		if(addSideSurfaces)
		{
			addNegativeSceneObjectPrimitive(topPlane);
			addNegativeSceneObjectPrimitive(bottomPlane);
			addNegativeSceneObjectPrimitive(leftPlane);
			addNegativeSceneObjectPrimitive(rightPlane);
		}
<<<<<<< HEAD


=======

		//adding the composite object i.e the concave lens as a scene object
// 		addSceneObject(refractiveBoxLens);
>>>>>>> 0d2d307a
	}
	
	
	@Override
	public String getType()
	{
		return "refractive box lenses";
	}
}<|MERGE_RESOLUTION|>--- conflicted
+++ resolved
@@ -48,11 +48,9 @@
 	private Boolean addSideSurfaces = true;
 	
 	//height and width should be less than radius of curvature
-<<<<<<< HEAD
+
 	private Vector3D centre, clearApertureCentre;
-=======
-	private Vector3D centre, frontDirection, windowCentre;
->>>>>>> 0d2d307a
+
 	
 	
 	private SurfaceProperty surface_N, surfaceN;
@@ -413,12 +411,9 @@
 		this.radiusOfCurvatureFront = (2*focalLength*(refractiveIndex - 1));
 		this.radiusOfCurvatureBack = (-2*focalLength*(refractiveIndex - 1));
 		this.centre = centre;
-<<<<<<< HEAD
-=======
-		this.frontDirection = frontDirection;
->>>>>>> 0d2d307a
-		SurfaceProperty surfaceN = SurfaceColour.RED_MATT;//new Refractive(refractiveIndex, 1, true);
-		SurfaceProperty surface_N = SurfaceColour.RED_MATT;//new Refractive(1/refractiveIndex, 1, true);
+
+		SurfaceProperty surfaceN = new Refractive(refractiveIndex, 1, true);
+		SurfaceProperty surface_N = new Refractive(1/refractiveIndex, 1, true);
 		this.surfaceN = surfaceN;
 		this.surface_N = surface_N;
 		if (focalLength == 0) {
@@ -890,19 +885,9 @@
 		/**
 		 * Many cases for a few factors, should be able to have all basic lens types using constraints on the lenses using the plano radii as a limiting case. i.e if less than is a meniscus if more a concave/convex
 		 */
-<<<<<<< HEAD
+
 
 		Vector3D frontDirection = Vector3D.crossProduct(apertureHeight, apertureWidth).getNormalised();
-=======
-		double apertureRadius = Math.sqrt(0.25*(apertureHeight*apertureHeight + apertureWidth*apertureWidth));
-		//create a scene intersection to which all the components will be added
-//		SceneObjectPrimitiveIntersection refractiveBoxLens = new SceneObjectPrimitiveIntersection(
-//				"Component which tracks, adds and subtracts all the components",	// description,
-//				this,	// parent
-//				getStudio()	// studio
-//				);
-// 		SceneObjectPrimitiveIntersection refractiveBoxLens = this;
->>>>>>> 0d2d307a
 
 		//Distinguish between the cases:
 		if (type_case == 0) {
@@ -917,7 +902,7 @@
 							)
 						);
 				
-<<<<<<< HEAD
+
 				Vector3D backSphereCentre = centre.getSumWith(
 						frontDirection.getWithLength(-
 								Math.sqrt(
@@ -931,54 +916,26 @@
 				// front sphere, here referring to the sphere which creates the first surface a ray meets
 				frontSphere = new Sphere("front surface",
 					frontSphereCentre,	// centre of sphere	
-=======
-				// front sphere, here referring to the sphere which creates the first surface a ray meets
-				frontSphere = new EditableScaledParametrisedSphere("front surface",
-						frontSphereCentre,	// centre of sphere	
->>>>>>> 0d2d307a
 					Math.abs(radiusOfCurvatureFront),
 					surfaceN,
 					this,
 					getStudio()
 				);
 				
-<<<<<<< HEAD
-
-=======
-				// make the direction to the front the direction to the pole
-				// frontSphere.setDirections(frontDirection);
->>>>>>> 0d2d307a
-				addPositiveSceneObjectPrimitive(frontSphere);
+
 				
 				//back sphere, here referring to the sphere which forms the end of the lens
 				
-<<<<<<< HEAD
+
 				backSphere = new Sphere("back surface",
-=======
-				Vector3D backSphereCentre = centre.getSumWith(
-						frontDirection.getWithLength(-
-								Math.sqrt(
-									radiusOfCurvatureBack*radiusOfCurvatureBack
-									-(0.25*(apertureHeight*apertureHeight + apertureWidth*apertureWidth) - minMath/2) //note minMath used as it creates a lens which has minimum but not 0 thickness at thinnest part
-								)
-							)
-						);
-				
-				backSphere = new EditableScaledParametrisedSphere("back surface",
->>>>>>> 0d2d307a
 					backSphereCentre,	// centre of sphere	
 					Math.abs(radiusOfCurvatureBack),
 					surfaceN,
 					this,
 					getStudio()
 				);
-<<<<<<< HEAD
 
 				addPositiveSceneObjectPrimitive(frontSphere);
-=======
-				//setting direction
-				// backSphere.setDirections(frontDirection);
->>>>>>> 0d2d307a
 				addPositiveSceneObjectPrimitive(backSphere);
 				
 				System.out.println("frontSpheresCentre = "+frontSphereCentre+", backSphereCentre = "+backSphereCentre+", frontSphereRadius = "+radiusOfCurvatureFront+", backSphereRadius = "+radiusOfCurvatureBack);
@@ -1007,11 +964,7 @@
 						this,
 						getStudio()
 						);
-<<<<<<< HEAD
-
-=======
-				addPositiveSceneObjectPrimitive(lensCylinder);
->>>>>>> 0d2d307a
+
 				
 				//front sphere to remove the front part of the lens
 				frontSphere = new Sphere("front negative surface",
@@ -1021,13 +974,7 @@
 					this,
 					getStudio()
 				);
-<<<<<<< HEAD
-=======
-				
-				// make the direction to the front the direction to the pole
-				frontSphere.setDirections(frontDirection);
-				addNegativeSceneObjectPrimitive(frontSphere);
->>>>>>> 0d2d307a
+
 
 				//back sphere to remove back part of lens
 				backSphere = new Sphere("back negative surface",
@@ -1037,13 +984,10 @@
 					this,
 					getStudio()
 				);
-<<<<<<< HEAD
+
 				
 				addPositiveSceneObjectPrimitive(lensCylinder);
 				addNegativeSceneObjectPrimitive(frontSphere);
-=======
-				backSphere.setDirections(frontDirection);
->>>>>>> 0d2d307a
 				addNegativeSceneObjectPrimitive(backSphere);	
 				
 			}
@@ -1068,11 +1012,7 @@
 					this,
 					getStudio()
 					);
-<<<<<<< HEAD
-
-=======
-			addNegativeSceneObjectPrimitive(lensPlane);
->>>>>>> 0d2d307a
+
 			
 			//sphere which is the front of the lens
 			frontSphere = new Sphere("front surface",
@@ -1083,11 +1023,8 @@
 				getStudio()
 			);
 			
-<<<<<<< HEAD
+
 			addNegativeSceneObjectPrimitive(lensPlane);
-=======
-			frontSphere.setDirections(frontDirection);
->>>>>>> 0d2d307a
 			addPositiveSceneObjectPrimitive(frontSphere);
 			
 		}
@@ -1110,11 +1047,8 @@
 					this,
 					getStudio()
 					);
-<<<<<<< HEAD
-
-=======
-			addPositiveSceneObjectPrimitive(lensPlane);
->>>>>>> 0d2d307a
+
+
 			
 			//the sides and interior of the lens
 			lensCylinder = new CylinderMantle(
@@ -1126,11 +1060,7 @@
 					this,
 					getStudio()
 					);
-<<<<<<< HEAD
-			
-=======
-			addPositiveSceneObjectPrimitive(lensCylinder);
->>>>>>> 0d2d307a
+
 			
 			//the front a negative sphere which cuts out the diverging part of the lens
 			frontSphere = new Sphere("Sphere to cut out concave shape",
@@ -1141,12 +1071,9 @@
 				getStudio()
 			);
 			
-<<<<<<< HEAD
+
 			addPositiveSceneObjectPrimitive(lensPlane);
 			addPositiveSceneObjectPrimitive(lensCylinder);
-=======
-			frontSphere.setDirections(frontDirection);
->>>>>>> 0d2d307a
 			addNegativeSceneObjectPrimitive(frontSphere);
 		}
 		
@@ -1167,11 +1094,7 @@
 					this,
 					getStudio()
 					);
-<<<<<<< HEAD
-
-=======
-			addNegativeSceneObjectPrimitive(lensPlane);
->>>>>>> 0d2d307a
+
 			
 			//sphere whihc is the front of the lens
 			backSphere = new Sphere("back surface",
@@ -1182,11 +1105,8 @@
 				getStudio()
 			);
 			
-<<<<<<< HEAD
+
 			addNegativeSceneObjectPrimitive(lensPlane);
-=======
-			backSphere.setDirections(frontDirection);
->>>>>>> 0d2d307a
 			addPositiveSceneObjectPrimitive(backSphere);
 		}
 		
@@ -1206,11 +1126,7 @@
 					this,
 					getStudio()
 					);
-<<<<<<< HEAD
-			
-=======
-			addPositiveSceneObjectPrimitive(lensPlane);
->>>>>>> 0d2d307a
+
 			
 			//the sides and interior of the lens
 			lensCylinder = new CylinderMantle(
@@ -1222,11 +1138,7 @@
 					this,
 					getStudio()
 					);
-<<<<<<< HEAD
-
-=======
-			addPositiveSceneObjectPrimitive(lensCylinder);
->>>>>>> 0d2d307a
+
 			
 			//the back a negative sphere which cuts out the diverging part of the lens
 			backSphere = new Sphere("Sphere to cut out concave shape",
@@ -1237,12 +1149,9 @@
 				getStudio()
 			);
 			
-<<<<<<< HEAD
+
 			addPositiveSceneObjectPrimitive(lensPlane);
 			addPositiveSceneObjectPrimitive(lensCylinder);
-=======
-			backSphere.setDirections(frontDirection);
->>>>>>> 0d2d307a
 			addNegativeSceneObjectPrimitive(backSphere);
 		}
 		
@@ -1270,12 +1179,6 @@
 				this,
 				getStudio()
 			);
-<<<<<<< HEAD
-
-=======
-			frontSphere.setDirections(frontDirection);
-			addNegativeSceneObjectPrimitive(frontSphere);
->>>>>>> 0d2d307a
 			
 			//create the back sphere negatively, which will cut out part of the front sphere
 			backSphere = new Sphere("back surface",
@@ -1285,12 +1188,9 @@
 					this,
 					getStudio()
 				);
-<<<<<<< HEAD
+
 
 				addNegativeSceneObjectPrimitive(frontSphere);		
-=======
-				backSphere.setDirections(frontDirection);
->>>>>>> 0d2d307a
 				addPositiveSceneObjectPrimitive(backSphere);
 		}
 		
@@ -1320,13 +1220,7 @@
 					this,
 					getStudio()
 				);
-<<<<<<< HEAD
-
-
-=======
-			frontSphere.setDirections(frontDirection);
-			addPositiveSceneObjectPrimitive(frontSphere);
->>>>>>> 0d2d307a
+
 			
 			//add cylinder to limit aperture size as back sphere is smaller
 			lensCylinder = new 	CylinderMantle(
@@ -1338,11 +1232,7 @@
 					this,
 					getStudio()
 					);
-<<<<<<< HEAD
-
-=======
-			addPositiveSceneObjectPrimitive(lensCylinder);
->>>>>>> 0d2d307a
+
 			
 				// back sphere to shape the inner part of the lens negatively
 				backSphere = new Sphere("back surface",
@@ -1353,14 +1243,9 @@
 						getStudio()
 					);
 				
-<<<<<<< HEAD
 
 				addPositiveSceneObjectPrimitive(frontSphere);		
 				addPositiveSceneObjectPrimitive(lensCylinder);
-=======
-				// make the direction to the front the direction to the pole
-				backSphere.setDirections(frontDirection);
->>>>>>> 0d2d307a
 				addNegativeSceneObjectPrimitive(backSphere);			
 		}
 		
@@ -1387,13 +1272,7 @@
 				this,
 				getStudio()
 			);
-<<<<<<< HEAD
-
-
-=======
-			frontSphere.setDirections(frontDirection);
-			addPositiveSceneObjectPrimitive(frontSphere);
->>>>>>> 0d2d307a
+
 			
 			//create the back sphere negatively, which will cut out part of the front sphere
 			backSphere = new Sphere("back surface",
@@ -1403,12 +1282,9 @@
 					this,
 					getStudio()
 				);
-<<<<<<< HEAD
+
 			
 				addPositiveSceneObjectPrimitive(frontSphere);
-=======
-				backSphere.setDirections(frontDirection);
->>>>>>> 0d2d307a
 				addNegativeSceneObjectPrimitive(backSphere);
 		}
 		
@@ -1436,11 +1312,7 @@
 					this,
 					getStudio()
 				);
-<<<<<<< HEAD
-=======
-			frontSphere.setDirections(frontDirection);
-			addNegativeSceneObjectPrimitive(frontSphere);
->>>>>>> 0d2d307a
+
 			
 			//add cylinder to limit aperture size as back sphere is smaller
 			lensCylinder = new 	CylinderMantle(
@@ -1452,11 +1324,7 @@
 					this,
 					getStudio()
 					);
-<<<<<<< HEAD
-			
-=======
-			addPositiveSceneObjectPrimitive(lensCylinder);
->>>>>>> 0d2d307a
+
 			
 			// back sphere to shape the inner part of the lens negatively
 			backSphere = new Sphere("back surface",
@@ -1467,45 +1335,16 @@
 					getStudio()
 				);
 				
-<<<<<<< HEAD
+
 			
 			addNegativeSceneObjectPrimitive(frontSphere);
 			addPositiveSceneObjectPrimitive(lensCylinder);
-=======
-			// make the direction to the front the direction to the pole
-			backSphere.setDirections(frontDirection);
->>>>>>> 0d2d307a
 			addPositiveSceneObjectPrimitive(backSphere);
 		}
 		
 		if (type_case == 404) {
 			
-<<<<<<< HEAD
-=======
-//			//add a cross
-//			cross1 = new 	ParametrisedCylinderMantle(
-//					"the cylinder that will restrict the lens size",
-//					centre.getSumWith(new Vector3D (-0.5*apertureHeight,0.5*apertureHeight,0)),
-//					centre.getSumWith(new Vector3D (0.5*apertureHeight,-0.5*apertureHeight,0)),
-//					0.25*apertureRadius,
-//					SurfaceColour.RED_SHINY,
-//					this,
-//					getStudio()
-//					);
-
-			cross2 = new 	ParametrisedCylinderMantle(
-					"the cylinder that will restrict the lens size",
-					centre.getSumWith(new Vector3D (0.5*apertureHeight,0.5*apertureHeight,0)),
-					centre.getSumWith(new Vector3D (-0.5*apertureHeight,-0.5*apertureHeight,0)),
-					0.25*apertureRadius,
-					SurfaceColour.RED_SHINY,
-					this,
-					getStudio()
-					);
-			
-//			addSceneObject(cross1);
-// 			addSceneObject(cross2);
->>>>>>> 0d2d307a
+
 			System.out.println("The lens you are trying to make cannot be created");		
 		}
 		
@@ -1554,14 +1393,7 @@
 			addNegativeSceneObjectPrimitive(leftPlane);
 			addNegativeSceneObjectPrimitive(rightPlane);
 		}
-<<<<<<< HEAD
-
-
-=======
-
-		//adding the composite object i.e the concave lens as a scene object
-// 		addSceneObject(refractiveBoxLens);
->>>>>>> 0d2d307a
+
 	}
 	
 	
